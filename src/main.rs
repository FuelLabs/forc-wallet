mod account;
mod import;
mod init;
mod list;
mod sign;
mod utils;

use crate::{
<<<<<<< HEAD
    account::{new_account, print_account},
=======
    account::{new_account, print_account_address},
    import::import_wallet,
>>>>>>> 09e48205
    init::init_wallet,
    list::print_wallet_list,
    sign::sign_transaction_manually,
};
use anyhow::Result;
use clap::{ArgEnum, Parser, Subcommand};
use fuels::prelude::*;

#[derive(Debug, Parser)]
#[clap(
    name = "forc-wallet",
    about = "A forc plugin for generating or importing wallets using BIP39 phrases.",
    version
)]
struct App {
    #[clap(subcommand)]
    pub command: Command,
    #[clap(arg_enum, long = "format", short = 'o', default_value = "json")]
    pub fmt: OutputFormat,
}

#[derive(Debug, Subcommand)]
#[clap(rename_all = "kebab-case")]
enum Command {
    /// Generate a new account for the initialized HD wallet.
    New { path: Option<String> },
    /// Initialize the HD wallet from a random mnemonic phrase. If it is already initialized this
    /// will remove the old one.
    Init {
        #[clap(long)]
        path: Option<String>,
    },
    /// Initialize the HD wallet from the provided mnemonic phrase. If it is already initialized this
    /// will remove the old one.
    Import {
        #[clap(long)]
        path: Option<String>,
    },
    /// Lists all accounts derived so far.
    List { path: Option<String> },
    /// Get the address of an acccount from account index
    Account {
        account_index: usize,
        #[clap(long)]
        export: bool,
        #[clap(long)]
        path: Option<String>,
    },
    /// Sign a transaction by providing its ID and the signing account's index
    Sign {
        id: String,
        account_index: usize,
        path: Option<String>,
    },
}

#[derive(Copy, Clone, Debug, PartialEq, Eq, PartialOrd, Ord, ArgEnum)]
#[clap(rename_all = "kebab-case")]
enum OutputFormat {
    Json,
    Toml,
}

#[tokio::main]
async fn main() -> Result<()> {
    let app = App::parse();

    match app.command {
        Command::New { path } => new_account(path)?,
        Command::List { path } => print_wallet_list(path)?,
        Command::Init { path } => init_wallet(path)?,
        Command::Account {
            account_index,
            export,
            path,
        } => print_account(path, account_index, export)?,
        Command::Sign {
            id,
            account_index,
            path,
        } => sign_transaction_manually(&id, account_index, path).await?,
        Command::Import { path } => import_wallet(path)?,
    };
    Ok(())
}<|MERGE_RESOLUTION|>--- conflicted
+++ resolved
@@ -6,12 +6,8 @@
 mod utils;
 
 use crate::{
-<<<<<<< HEAD
     account::{new_account, print_account},
-=======
-    account::{new_account, print_account_address},
     import::import_wallet,
->>>>>>> 09e48205
     init::init_wallet,
     list::print_wallet_list,
     sign::sign_transaction_manually,

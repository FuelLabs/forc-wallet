--- conflicted
+++ resolved
@@ -2,23 +2,11 @@
     create_accounts_file, handle_vault_path_option, number_of_derived_accounts, Accounts,
 };
 use anyhow::{bail, Result};
-<<<<<<< HEAD
 use fuels::{prelude::*, signers::wallet::Wallet};
 
 pub(crate) fn print_account_address(path: Option<String>, account_index: usize) -> Result<()> {
     let vault_path = handle_vault_path_option(path)?;
     let existing_accounts = Accounts::from_dir(&vault_path)?;
-=======
-use fuels::{prelude::*, signers::wallet::WalletUnlocked};
-use std::path::PathBuf;
-
-pub(crate) fn print_account(path: Option<String>, account_index: usize) -> Result<()> {
-    let wallet_path = match &path {
-        Some(path) => PathBuf::from(path),
-        None => home::home_dir().unwrap().join(DEFAULT_WALLETS_VAULT_PATH),
-    };
-    let existing_accounts = Accounts::from_dir(&wallet_path)?;
->>>>>>> 906565d7
     if let Some(account) = existing_accounts.addresses().iter().nth(account_index) {
         println!("Account {} address: {}", account_index, account);
     } else {

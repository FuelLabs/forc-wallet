--- conflicted
+++ resolved
@@ -7,20 +7,13 @@
 use eth_keystore::EthKeystore;
 use fuel_crypto::{PublicKey, SecretKey};
 use fuel_types::AssetId;
-<<<<<<< HEAD
-use fuels::types::bech32::FUEL_BECH32_HRP;
-=======
->>>>>>> 982882fa
 use fuels::{
     accounts::wallet::{Wallet, WalletUnlocked},
     prelude::*,
 };
 use fuels_core::constants::{DEFAULT_GAS_LIMIT, DEFAULT_GAS_PRICE, DEFAULT_MATURITY};
-<<<<<<< HEAD
-=======
 use std::fmt;
 use std::str::FromStr;
->>>>>>> 982882fa
 use std::{
     collections::BTreeMap,
     fmt, fs,
